--- conflicted
+++ resolved
@@ -185,22 +185,16 @@
 
 class jittertemp_filter(base_filter):
     def __init__(self, n_temp, n_jitt, rho,
-<<<<<<< HEAD
-                 verbose=False, MALA=False, nudging=False):
-=======
-                 verbose=False, MALA=False, visualise_tape=False):
->>>>>>> 145d86ea
+                 verbose=False, MALA=False, nudging=False,
+                 visualise_tape=False):
         self.n_temp = n_temp
         self.n_jitt = n_jitt
         self.rho = rho
         self.verbose=verbose
         self.MALA = MALA
         self.model_taped = False
-<<<<<<< HEAD
         self.nudging = nudging
-=======
         self.visualise_tape = visualise_tape
->>>>>>> 145d86ea
 
     def setup(self, nensemble, model, resampler_seed=34343):
         super(jittertemp_filter, self).setup(
@@ -286,6 +280,9 @@
                                                   self.m,
                                                   derivative_components=
                                                   components))
+            if self.visualise_tape:
+                tape = pyadjoint.get_working_tape()
+                tape.visualise_pdf("t.pdf")
             pyadjoint.tape.pause_annotation()
 
         if nudging:
@@ -335,33 +332,9 @@
                 # forward model step
                 for i in range(N):
                     if self.MALA:
-<<<<<<< HEAD
                         # run the model and get the functional value with
                         # ensemble[i]
                         self.Jhat_dW(self.ensemble[i]+[y])
-=======
-                        if not self.model_taped:
-                            self.model_taped = True
-                            pyadjoint.tape.continue_annotation()
-                            self.model.run(self.ensemble[i],
-                                           self.new_ensemble[i])
-                            #set the controls
-                            if type(y) == Function:
-                                self.m = self.model.controls() + [Control(y)]
-                            else:
-                                self.m = self.model.controls()
-                            #requires log_likelihood to return symbolic
-                            Y = self.model.obs()
-                            self.MALA_J = assemble(log_likelihood(y,Y))
-                            self.Jhat = ReducedFunctional(self.MALA_J, self.m)
-                            if self.visualise_tape:
-                                tape = pyadjoint.get_working_tape()
-                                tape.visualise_pdf("t.pdf")
-                            pyadjoint.tape.pause_annotation()
-
-                        # run the model and get the functional value with ensemble[i]
-                        self.Jhat(self.ensemble[i]+[y])
->>>>>>> 145d86ea
                         # use the taped model to get the derivative
                         g = self.Jhat_dW.derivative()
                         # proposal
